import json
import os
import itertools
from collections import Counter
import logging

import tensorflow as tf
import numpy as np
import pandas as pd

from sknlp.data import NLPDataset
from sknlp.data.text_segmenter import get_segmenter
from sknlp.vocab import Vocab
from sknlp.metrics import logits2scores, scores2classes
from .embedding import Token2vec

logger = logging.getLogger(__name__)
logger.setLevel(logging.INFO)
stream = logging.StreamHandler()
logger.addHandler(stream)


class BaseNLPModel:

    def __init__(
        self, segmenter="jieba", embed_size=100, max_length=None, vocab=None,
        token2vec=None, task=None, algorithm=None
    ):
        self._max_length = max_length
        self._token2vec = token2vec
        self._task = task
        self._algorithm = algorithm
        if token2vec is not None:
            self._segmenter = token2vec.segmenter
            self._vocab = token2vec.vocab
            self._embed_size = token2vec.embed_size
        else:
            self._vocab = vocab
            self._segmenter = segmenter
            self._embed_size = embed_size
        self._built = False

    @staticmethod
    def build_vocab(texts, segment_func, min_frequency=5):
        counter = Counter(
            itertools.chain.from_iterable(segment_func(text) for text in texts)
        )
        return Vocab(counter, min_frequency=min_frequency)

    def build_token2vec(self, vocab):
        self._vocab = vocab
        self._token2vec = Token2vec(vocab,
                                    self._embed_size,
                                    self._segmenter)

    def build_encode_layer(self, inputs):
        raise NotImplementedError()

    def build_output_layer(self, inputs):
        raise NotImplementedError()

    def build(self):
        if self._token2vec is None:
            self.build_token2vec(self._vocab)
        inputs = self._token2vec.output
        self._model = tf.keras.Model(
            inputs=self._token2vec.input,
            outputs=self.build_output_layer(self.build_encode_layer(inputs))
        )
        self._built = True

    def get_loss(self):
        raise NotImplementedError()

    def get_metrics(self):
        raise NotImplementedError()

    def get_callbacks(self):
        raise NotImplementedError()

    def get_custom_objects(self):
        return {}

    def save_vocab(self, filepath, filename="vocab.json"):
        with open(os.path.join(filepath, filename), "w") as f:
            f.write(self._vocab.to_json())

    def save_config(self, filepath, filename="meta.json"):
        with open(os.path.join(filepath, filename), "w") as f:
            f.write(json.dumps(self.get_config()))

    def save(self, filepath):
        self._model.save(os.path.join(filepath, "model"), save_format="h5")
        self.save_vocab(filepath)
        self.save_config(filepath)

    @classmethod
    def load(cls, filepath):
        with open(os.path.join(filepath, "vocab.json")) as f:
            vocab = Vocab.from_json(f.read())
        with open(os.path.join(filepath, "meta.json")) as f:
            meta = json.loads(f.read())
        meta.pop("algorithm", None)
        meta.pop("task", None)
        module = cls(vocab=vocab, **meta)
        module._model = tf.keras.models.load_model(
            os.path.join(filepath, "model"),
            custom_objects=module.get_custom_objects()
        )
        module._built = True
        return module

    def export(self, filepath, name, version="0"):
        self._model.save(os.path.join(filepath, name, version), save_format="tf")

    def get_config(self):
        return {
            "segmenter": self._segmenter,
            "embed_size": self._embed_size,
            "max_length": self._max_length,
            "task": self._task,
            "algorithm": self._algorithm
        }


class SupervisedNLPModel(BaseNLPModel):

    def __init__(
        self, classes, segmenter="jieba", embed_size=100, max_length=None, vocab=None,
        token2vec=None, task=None, algorithm=None, **kwargs
    ):
        super().__init__(segmenter=segmenter,
                         embed_size=embed_size,
                         max_length=max_length,
                         vocab=vocab,
                         token2vec=token2vec,
                         task=task,
                         algorithm=algorithm,
                         **kwargs)
        self._class2idx = dict(zip(list(classes), range(len(classes))))
        self._num_classes = len(classes)

    def dataset_transform(
        self, dataset, vocab, labels, max_length, segmenter,
        dataset_size=-1, batch_size=32, shuffle=True
    ):
        raise NotImplementedError()

    def dataset_batchify(
        self, dataset, vocab, labels, batch_size=32, shuffle=True
    ):
        raise NotImplementedError()

    def _get_or_create_dataset(self, X, y, dataset, batch_size, shuffle=True):
        assert not ((X is None or y is None) and dataset is None)

        if self._vocab is None:
            cut = get_segmenter(self._segmenter)
            self._vocab = self.build_vocab(X, cut)
        if dataset is not None:
            return self.dataset_batchify(
                dataset, self._vocab, self._class2idx.keys(),
                batch_size=batch_size, shuffle=shuffle
            )
        if isinstance(y[0], (list, tuple)):
            y = ["|".join(map(str, y_i)) for y_i in y]
        df = pd.DataFrame(zip(X, y))
        return self.dataset_transform(NLPDataset.dataframe_to_dataset(df),
                                      self._vocab, self._class2idx.keys(),
                                      self._max_length, self._segmenter,
                                      dataset_size=df.shape[0],
                                      batch_size=batch_size,
                                      shuffle=shuffle)

    def fit(self, X=None, y=None, *, dataset=None,
            valid_X=None, valid_y=None, valid_dataset=None,
            batch_size=128,  n_epochs=30, optimizer="adam",
            lr=1e-3, lr_update_factor=0.5, lr_update_epochs=10,
            clip=5.0, checkpoint=None, save_frequency=1, log_file="train.log",
            verbose=2):
        assert not (self._token2vec is None
                    and self._vocab is None
                    and X is None), \
            "When token2vec and vocab are both not given, X must be provided"

<<<<<<< HEAD
        self.train_dataset = self._get_or_create_dataset(
            X, y, dataset, batch_size
        )
        self.valid_dataset = self._get_or_create_dataset(
            valid_X, valid_y, valid_dataset, batch_size, shuffle=False
        )
=======
        self.train_dataset = self._get_or_create_dataset(X, y, dataset,
                                                         batch_size)
        if ((valid_X is None or valid_y is None) and valid_dataset is None):
            self.valid_dataset = None
        else:
            self.valid_dataset = self._get_or_create_dataset(valid_X, valid_y,
                                                             valid_dataset,
                                                             batch_size,
                                                             shuffle=False)
>>>>>>> 003c0996
        if not self._built:
            self.build()
        optimizer = tf.keras.optimizers.Adam(learning_rate=lr, clipnorm=clip)
        if optimizer != "adam":
            pass
        loss = self.get_loss()
        metrics = self.get_metrics()
        callbacks = self.get_callbacks()
        self._model.compile(optimizer=optimizer, loss=loss, metrics=metrics)

        def scheduler(epoch):
            new_lr = lr * lr_update_factor ** (epoch // lr_update_epochs)
            if epoch != 0 and epoch % lr_update_epochs == 0:
                logger.info("change learning rate to %.4g" % new_lr)
            return new_lr

        lr_decay = tf.keras.callbacks.LearningRateScheduler(scheduler)
        self._model.fit(self.train_dataset, epochs=n_epochs,
                        validation_data=self.valid_dataset,
                        callbacks=[*callbacks, lr_decay,
                                   tf.keras.callbacks.CSVLogger(log_file)],
                        verbose=verbose)

    def predict(self, X=None, *, dataset=None, threshold=None, batch_size=128,
                return_scores=False):
        assert self._built
        y = None if X is None else ["O" for _ in range(len(X))]
        dataset = self._get_or_create_dataset(X, y, dataset, batch_size,
                                              shuffle=False)

        def _f(x, y):
            return x

        predictions = logits2scores(self._model.predict(dataset.map(_f)),
                                    self._is_multilabel)
        if return_scores:
            return predictions
        return scores2classes(predictions, self._is_multilabel)

    def score(self, X=None, y=None, *, dataset=None, batch_size=128):
        prediction_scores = self.predict(
            X=X, dataset=dataset, batch_size=batch_size, return_scores=True
        )
        dataset = self._get_or_create_dataset(
            X, y, dataset, batch_size, shuffle=False
        )
        y = np.vstack([yi.numpy() for _, yi in dataset])
        return self.score_func(y, prediction_scores)

    def get_config(self):
        return {**super().get_config(), "classes": list(self._class2idx.keys())}<|MERGE_RESOLUTION|>--- conflicted
+++ resolved
@@ -183,14 +183,6 @@
                     and X is None), \
             "When token2vec and vocab are both not given, X must be provided"
 
-<<<<<<< HEAD
-        self.train_dataset = self._get_or_create_dataset(
-            X, y, dataset, batch_size
-        )
-        self.valid_dataset = self._get_or_create_dataset(
-            valid_X, valid_y, valid_dataset, batch_size, shuffle=False
-        )
-=======
         self.train_dataset = self._get_or_create_dataset(X, y, dataset,
                                                          batch_size)
         if ((valid_X is None or valid_y is None) and valid_dataset is None):
@@ -200,7 +192,6 @@
                                                              valid_dataset,
                                                              batch_size,
                                                              shuffle=False)
->>>>>>> 003c0996
         if not self._built:
             self.build()
         optimizer = tf.keras.optimizers.Adam(learning_rate=lr, clipnorm=clip)
